--- conflicted
+++ resolved
@@ -249,11 +249,7 @@
     """Test server with random one nearest neighbor queries."""
 
     client = roberta_client(address_path, password)
-<<<<<<< HEAD
     data_path = 'pile/train/00.jsonl'
-=======
-    data_path = '../../../../data/pile/train/01.jsonl'
->>>>>>> ca8aaaec
 
     logging.debug('Reading data from %s', data_path)
     with open(data_path, 'r') as data_file:
